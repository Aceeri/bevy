#![allow(clippy::type_complexity)]
#![warn(missing_docs)]

//! This crate adds an immediate mode drawing api to Bevy for visual debugging.
//!
//! # Example
//! ```
//! # use bevy_gizmos::prelude::*;
//! # use bevy_render::prelude::*;
//! # use bevy_math::prelude::*;
//! fn system(mut gizmos: Gizmos) {
//!     gizmos.line(Vec3::ZERO, Vec3::X, Color::GREEN);
//! }
//! # bevy_ecs::system::assert_is_system(system);
//! ```
//!
//! See the documentation on [`Gizmos`](crate::gizmos::Gizmos) for more examples.
//!
//! Gizmos will only be visible for the upcoming frame, or until the next fixed
//! update if drawn during [`FixedUpdate`] as indicated by [`FixedUpdateScheduleIsCurrentlyRunning`].
//!
//! [`FixedUpdate`]: ::bevy_app::FixedUpdate
//! [`FixedUpdateScheduleIsCurrentlyRunning`]: ::bevy_app::FixedUpdateScheduleIsCurrentlyRunning

pub mod gizmos;

#[cfg(feature = "bevy_sprite")]
mod pipeline_2d;
#[cfg(feature = "bevy_pbr")]
mod pipeline_3d;

/// The `bevy_gizmos` prelude.
pub mod prelude {
    #[doc(hidden)]
    pub use crate::{gizmos::Gizmos, AabbGizmo, AabbGizmoConfig, GizmoConfig};
}

<<<<<<< HEAD
use bevy_app::{FixedUpdate, Last, Plugin, PostUpdate};
use bevy_asset::{load_internal_asset, AddAsset, Assets, Handle, HandleUntyped};
=======
use bevy_app::{Last, Plugin, PostUpdate};
use bevy_asset::{load_internal_asset, Asset, AssetApp, Assets, Handle};
>>>>>>> 72b8f477
use bevy_core::cast_slice;
use bevy_ecs::{
    change_detection::DetectChanges,
    component::Component,
    entity::Entity,
    query::{ROQueryItem, Without},
    reflect::ReflectComponent,
    schedule::IntoSystemConfigs,
    system::{
        lifetimeless::{Read, SRes},
        Commands, Query, Res, ResMut, Resource, SystemParamItem,
    },
};
use bevy_reflect::{std_traits::ReflectDefault, Reflect, TypePath};
use bevy_render::{
    color::Color,
    extract_component::{ComponentUniforms, DynamicUniformIndex, UniformComponentPlugin},
    primitives::Aabb,
    render_asset::{PrepareAssetError, RenderAsset, RenderAssetPlugin, RenderAssets},
    render_phase::{PhaseItem, RenderCommand, RenderCommandResult, TrackedRenderPass},
    render_resource::{
        BindGroup, BindGroupDescriptor, BindGroupEntry, BindGroupLayout, BindGroupLayoutDescriptor,
        BindGroupLayoutEntry, BindingType, Buffer, BufferBindingType, BufferInitDescriptor,
        BufferUsages, Shader, ShaderStages, ShaderType, VertexAttribute, VertexBufferLayout,
        VertexFormat, VertexStepMode,
    },
    renderer::RenderDevice,
    view::RenderLayers,
    Extract, ExtractSchedule, Render, RenderApp, RenderSet,
};
use bevy_transform::{
    components::{GlobalTransform, Transform},
    TransformSystem,
};
<<<<<<< HEAD

pub mod gizmos;

#[cfg(feature = "bevy_sprite")]
mod pipeline_2d;
#[cfg(feature = "bevy_pbr")]
mod pipeline_3d;

use gizmos::{GizmoStorages, Gizmos};
=======
use gizmos::{GizmoStorage, Gizmos};
use std::mem;
>>>>>>> 72b8f477

const LINE_SHADER_HANDLE: Handle<Shader> = Handle::weak_from_u128(7414812689238026784);

/// A [`Plugin`] that provides an immediate mode drawing api for visual debugging.
pub struct GizmoPlugin;

impl Plugin for GizmoPlugin {
    fn build(&self, app: &mut bevy_app::App) {
        load_internal_asset!(app, LINE_SHADER_HANDLE, "lines.wgsl", Shader::from_wgsl);

        app.add_plugins(UniformComponentPlugin::<LineGizmoUniform>::default())
            .init_asset::<LineGizmo>()
            .add_plugins(RenderAssetPlugin::<LineGizmo>::default())
            .init_resource::<LineGizmoHandles>()
            .init_resource::<GizmoConfig>()
            .init_resource::<GizmoStorages>()
            .add_systems(Last, update_gizmo_meshes)
            .add_systems(
                PostUpdate,
                (
                    draw_aabbs,
                    draw_all_aabbs.run_if(|config: Res<GizmoConfig>| config.aabb.draw_all),
                )
                    .after(TransformSystem::TransformPropagate),
            )
            // Ensure gizmos from previous fixed update are cleaned up if no other system
            // accesses `Gizmos` during fixed update any more
            .add_systems(FixedUpdate, |_: Gizmos| ());

        let Ok(render_app) = app.get_sub_app_mut(RenderApp) else {
            return;
        };

        render_app
            .add_systems(ExtractSchedule, extract_gizmo_data)
            .add_systems(
                Render,
                prepare_line_gizmo_bind_group.in_set(RenderSet::PrepareBindGroups),
            );

        #[cfg(feature = "bevy_sprite")]
        app.add_plugins(pipeline_2d::LineGizmo2dPlugin);
        #[cfg(feature = "bevy_pbr")]
        app.add_plugins(pipeline_3d::LineGizmo3dPlugin);
    }

    fn finish(&self, app: &mut bevy_app::App) {
        let Ok(render_app) = app.get_sub_app_mut(RenderApp) else {
            return;
        };

        let render_device = render_app.world.resource::<RenderDevice>();
        let layout = render_device.create_bind_group_layout(&BindGroupLayoutDescriptor {
            entries: &[BindGroupLayoutEntry {
                binding: 0,
                visibility: ShaderStages::VERTEX,
                ty: BindingType::Buffer {
                    ty: BufferBindingType::Uniform,
                    has_dynamic_offset: true,
                    min_binding_size: Some(LineGizmoUniform::min_size()),
                },
                count: None,
            }],
            label: Some("LineGizmoUniform layout"),
        });

        render_app.insert_resource(LineGizmoUniformBindgroupLayout { layout });
    }
}

/// A [`Resource`] that stores configuration for gizmos.
#[derive(Resource, Clone)]
pub struct GizmoConfig {
    /// Set to `false` to stop drawing gizmos.
    ///
    /// Defaults to `true`.
    pub enabled: bool,
    /// Line width specified in pixels.
    ///
    /// If `line_perspective` is `true` then this is the size in pixels at the camera's near plane.
    ///
    /// Defaults to `2.0`.
    pub line_width: f32,
    /// Apply perspective to gizmo lines.
    ///
    /// This setting only affects 3D, non-orhographic cameras.
    ///
    /// Defaults to `false`.
    pub line_perspective: bool,
    /// How closer to the camera than real geometry the line should be.
    ///
    /// Value between -1 and 1 (inclusive).
    /// * 0 means that there is no change to the line position when rendering
    /// * 1 means it is furthest away from camera as possible
    /// * -1 means that it will always render in front of other things.
    ///
    /// This is typically useful if you are drawing wireframes on top of polygons
    /// and your wireframe is z-fighting (flickering on/off) with your main model.
    /// You would set this value to a negative number close to 0.0.
    pub depth_bias: f32,
    /// Configuration for the [`AabbGizmo`].
    pub aabb: AabbGizmoConfig,
    /// Describes which rendering layers gizmos will be rendered to.
    ///
    /// Gizmos will only be rendered to cameras with intersecting layers.
    pub render_layers: RenderLayers,
}

impl Default for GizmoConfig {
    fn default() -> Self {
        Self {
            enabled: true,
            line_width: 2.,
            line_perspective: false,
            depth_bias: 0.,
            aabb: Default::default(),
            render_layers: Default::default(),
        }
    }
}

/// Configuration for drawing the [`Aabb`] component on entities.
#[derive(Clone, Default)]
pub struct AabbGizmoConfig {
    /// Draws all bounding boxes in the scene when set to `true`.
    ///
    /// To draw a specific entity's bounding box, you can add the [`AabbGizmo`] component.
    ///
    /// Defaults to `false`.
    pub draw_all: bool,
    /// The default color for bounding box gizmos.
    ///
    /// A random color is chosen per box if `None`.
    ///
    /// Defaults to `None`.
    pub default_color: Option<Color>,
}

/// Add this [`Component`] to an entity to draw its [`Aabb`] component.
#[derive(Component, Reflect, Default, Debug)]
#[reflect(Component, Default)]
pub struct AabbGizmo {
    /// The color of the box.
    ///
    /// The default color from the [`GizmoConfig`] resource is used if `None`,
    pub color: Option<Color>,
}

fn draw_aabbs(
    query: Query<(Entity, &Aabb, &GlobalTransform, &AabbGizmo)>,
    config: Res<GizmoConfig>,
    mut gizmos: Gizmos,
) {
    for (entity, &aabb, &transform, gizmo) in &query {
        let color = gizmo
            .color
            .or(config.aabb.default_color)
            .unwrap_or_else(|| color_from_entity(entity));
        gizmos.cuboid(aabb_transform(aabb, transform), color);
    }
}

fn draw_all_aabbs(
    query: Query<(Entity, &Aabb, &GlobalTransform), Without<AabbGizmo>>,
    config: Res<GizmoConfig>,
    mut gizmos: Gizmos,
) {
    for (entity, &aabb, &transform) in &query {
        let color = config
            .aabb
            .default_color
            .unwrap_or_else(|| color_from_entity(entity));
        gizmos.cuboid(aabb_transform(aabb, transform), color);
    }
}

fn color_from_entity(entity: Entity) -> Color {
    let index = entity.index();

    // from https://extremelearning.com.au/unreasonable-effectiveness-of-quasirandom-sequences/
    //
    // See https://en.wikipedia.org/wiki/Low-discrepancy_sequence
    // Map a sequence of integers (eg: 154, 155, 156, 157, 158) into the [0.0..1.0] range,
    // so that the closer the numbers are, the larger the difference of their image.
    const FRAC_U32MAX_GOLDEN_RATIO: u32 = 2654435769; // (u32::MAX / Φ) rounded up
    const RATIO_360: f32 = 360.0 / u32::MAX as f32;
    let hue = index.wrapping_mul(FRAC_U32MAX_GOLDEN_RATIO) as f32 * RATIO_360;

    Color::hsl(hue, 1., 0.5)
}

fn aabb_transform(aabb: Aabb, transform: GlobalTransform) -> GlobalTransform {
    transform
        * GlobalTransform::from(
            Transform::from_translation(aabb.center.into())
                .with_scale((aabb.half_extents * 2.).into()),
        )
}

#[derive(Resource, Default)]
struct LineGizmoHandles {
    list: Option<Handle<LineGizmo>>,
    strip: Option<Handle<LineGizmo>>,
}

fn update_gizmo_meshes(
    mut line_gizmos: ResMut<Assets<LineGizmo>>,
    mut handles: ResMut<LineGizmoHandles>,
    mut storages: ResMut<GizmoStorages>,
) {
    // Combine gizmos for this frame (which get cleared here) with the ones from the last fixed update (which get cleared during system buffer application)
    let mut storage = mem::take(&mut storages.frame);
    storage
        .list_positions
        .extend_from_slice(&storages.fixed_update.list_positions);
    storage
        .list_colors
        .extend_from_slice(&storages.fixed_update.list_colors);
    storage
        .strip_positions
        .extend_from_slice(&storages.fixed_update.strip_positions);
    storage
        .strip_colors
        .extend_from_slice(&storages.fixed_update.strip_colors);

    if storage.list_positions.is_empty() {
        handles.list = None;
    } else if let Some(handle) = handles.list.as_ref() {
        let list = line_gizmos.get_mut(handle).unwrap();

        list.positions = mem::take(&mut storage.list_positions);
        list.colors = mem::take(&mut storage.list_colors);
    } else {
        let mut list = LineGizmo {
            strip: false,
            ..Default::default()
        };

        list.positions = mem::take(&mut storage.list_positions);
        list.colors = mem::take(&mut storage.list_colors);

        handles.list = Some(line_gizmos.add(list));
    }

    if storage.strip_positions.is_empty() {
        handles.strip = None;
    } else if let Some(handle) = handles.strip.as_ref() {
        let strip = line_gizmos.get_mut(handle).unwrap();

        strip.positions = mem::take(&mut storage.strip_positions);
        strip.colors = mem::take(&mut storage.strip_colors);
    } else {
        let mut strip = LineGizmo {
            strip: true,
            ..Default::default()
        };

        strip.positions = mem::take(&mut storage.strip_positions);
        strip.colors = mem::take(&mut storage.strip_colors);

        handles.strip = Some(line_gizmos.add(strip));
    }
}

fn extract_gizmo_data(
    mut commands: Commands,
    handles: Extract<Res<LineGizmoHandles>>,
    config: Extract<Res<GizmoConfig>>,
) {
    if config.is_changed() {
        commands.insert_resource(config.clone());
    }

    if !config.enabled {
        return;
    }

    for handle in [&handles.list, &handles.strip].into_iter().flatten() {
        commands.spawn((
            LineGizmoUniform {
                line_width: config.line_width,
                depth_bias: config.depth_bias,
                #[cfg(feature = "webgl")]
                _padding: Default::default(),
            },
            handle.clone_weak(),
        ));
    }
}

#[derive(Component, ShaderType, Clone, Copy)]
struct LineGizmoUniform {
    line_width: f32,
    depth_bias: f32,
    /// WebGL2 structs must be 16 byte aligned.
    #[cfg(feature = "webgl")]
    _padding: bevy_math::Vec2,
}

#[derive(Asset, Debug, Default, Clone, TypePath)]
struct LineGizmo {
    positions: Vec<[f32; 3]>,
    colors: Vec<[f32; 4]>,
    /// Whether this gizmo's topology is a line-strip or line-list
    strip: bool,
}

#[derive(Debug, Clone)]
struct GpuLineGizmo {
    position_buffer: Buffer,
    color_buffer: Buffer,
    vertex_count: u32,
    strip: bool,
}

impl RenderAsset for LineGizmo {
    type ExtractedAsset = LineGizmo;

    type PreparedAsset = GpuLineGizmo;

    type Param = SRes<RenderDevice>;

    fn extract_asset(&self) -> Self::ExtractedAsset {
        self.clone()
    }

    fn prepare_asset(
        line_gizmo: Self::ExtractedAsset,
        render_device: &mut SystemParamItem<Self::Param>,
    ) -> Result<Self::PreparedAsset, PrepareAssetError<Self::ExtractedAsset>> {
        let position_buffer_data = cast_slice(&line_gizmo.positions);
        let position_buffer = render_device.create_buffer_with_data(&BufferInitDescriptor {
            usage: BufferUsages::VERTEX,
            label: Some("LineGizmo Position Buffer"),
            contents: position_buffer_data,
        });

        let color_buffer_data = cast_slice(&line_gizmo.colors);
        let color_buffer = render_device.create_buffer_with_data(&BufferInitDescriptor {
            usage: BufferUsages::VERTEX,
            label: Some("LineGizmo Color Buffer"),
            contents: color_buffer_data,
        });

        Ok(GpuLineGizmo {
            position_buffer,
            color_buffer,
            vertex_count: line_gizmo.positions.len() as u32,
            strip: line_gizmo.strip,
        })
    }
}

#[derive(Resource)]
struct LineGizmoUniformBindgroupLayout {
    layout: BindGroupLayout,
}

#[derive(Resource)]
struct LineGizmoUniformBindgroup {
    bindgroup: BindGroup,
}

fn prepare_line_gizmo_bind_group(
    mut commands: Commands,
    line_gizmo_uniform_layout: Res<LineGizmoUniformBindgroupLayout>,
    render_device: Res<RenderDevice>,
    line_gizmo_uniforms: Res<ComponentUniforms<LineGizmoUniform>>,
) {
    if let Some(binding) = line_gizmo_uniforms.uniforms().binding() {
        commands.insert_resource(LineGizmoUniformBindgroup {
            bindgroup: render_device.create_bind_group(&BindGroupDescriptor {
                entries: &[BindGroupEntry {
                    binding: 0,
                    resource: binding,
                }],
                label: Some("LineGizmoUniform bindgroup"),
                layout: &line_gizmo_uniform_layout.layout,
            }),
        });
    }
}

struct SetLineGizmoBindGroup<const I: usize>;
impl<const I: usize, P: PhaseItem> RenderCommand<P> for SetLineGizmoBindGroup<I> {
    type ViewWorldQuery = ();
    type ItemWorldQuery = Read<DynamicUniformIndex<LineGizmoUniform>>;
    type Param = SRes<LineGizmoUniformBindgroup>;

    #[inline]
    fn render<'w>(
        _item: &P,
        _view: ROQueryItem<'w, Self::ViewWorldQuery>,
        uniform_index: ROQueryItem<'w, Self::ItemWorldQuery>,
        bind_group: SystemParamItem<'w, '_, Self::Param>,
        pass: &mut TrackedRenderPass<'w>,
    ) -> RenderCommandResult {
        pass.set_bind_group(
            I,
            &bind_group.into_inner().bindgroup,
            &[uniform_index.index()],
        );
        RenderCommandResult::Success
    }
}

struct DrawLineGizmo;
impl<P: PhaseItem> RenderCommand<P> for DrawLineGizmo {
    type ViewWorldQuery = ();
    type ItemWorldQuery = Read<Handle<LineGizmo>>;
    type Param = SRes<RenderAssets<LineGizmo>>;

    #[inline]
    fn render<'w>(
        _item: &P,
        _view: ROQueryItem<'w, Self::ViewWorldQuery>,
        handle: ROQueryItem<'w, Self::ItemWorldQuery>,
        line_gizmos: SystemParamItem<'w, '_, Self::Param>,
        pass: &mut TrackedRenderPass<'w>,
    ) -> RenderCommandResult {
        let Some(line_gizmo) = line_gizmos.into_inner().get(handle) else {
            return RenderCommandResult::Failure;
        };

        if line_gizmo.vertex_count < 2 {
            return RenderCommandResult::Success;
        }

        let instances = if line_gizmo.strip {
            let item_size = VertexFormat::Float32x3.size();
            let buffer_size = line_gizmo.position_buffer.size() - item_size;
            pass.set_vertex_buffer(0, line_gizmo.position_buffer.slice(..buffer_size));
            pass.set_vertex_buffer(1, line_gizmo.position_buffer.slice(item_size..));

            let item_size = VertexFormat::Float32x4.size();
            let buffer_size = line_gizmo.color_buffer.size() - item_size;
            pass.set_vertex_buffer(2, line_gizmo.color_buffer.slice(..buffer_size));
            pass.set_vertex_buffer(3, line_gizmo.color_buffer.slice(item_size..));

            u32::max(line_gizmo.vertex_count, 1) - 1
        } else {
            pass.set_vertex_buffer(0, line_gizmo.position_buffer.slice(..));
            pass.set_vertex_buffer(1, line_gizmo.color_buffer.slice(..));

            line_gizmo.vertex_count / 2
        };

        pass.draw(0..6, 0..instances);

        RenderCommandResult::Success
    }
}

fn line_gizmo_vertex_buffer_layouts(strip: bool) -> Vec<VertexBufferLayout> {
    use VertexFormat::*;
    let mut position_layout = VertexBufferLayout {
        array_stride: Float32x3.size(),
        step_mode: VertexStepMode::Instance,
        attributes: vec![VertexAttribute {
            format: Float32x3,
            offset: 0,
            shader_location: 0,
        }],
    };

    let mut color_layout = VertexBufferLayout {
        array_stride: Float32x4.size(),
        step_mode: VertexStepMode::Instance,
        attributes: vec![VertexAttribute {
            format: Float32x4,
            offset: 0,
            shader_location: 2,
        }],
    };

    if strip {
        vec![
            position_layout.clone(),
            {
                position_layout.attributes[0].shader_location = 1;
                position_layout
            },
            color_layout.clone(),
            {
                color_layout.attributes[0].shader_location = 3;
                color_layout
            },
        ]
    } else {
        position_layout.array_stride *= 2;
        position_layout.attributes.push(VertexAttribute {
            format: Float32x3,
            offset: Float32x3.size(),
            shader_location: 1,
        });

        color_layout.array_stride *= 2;
        color_layout.attributes.push(VertexAttribute {
            format: Float32x4,
            offset: Float32x4.size(),
            shader_location: 3,
        });

        vec![position_layout, color_layout]
    }
}<|MERGE_RESOLUTION|>--- conflicted
+++ resolved
@@ -35,13 +35,8 @@
     pub use crate::{gizmos::Gizmos, AabbGizmo, AabbGizmoConfig, GizmoConfig};
 }
 
-<<<<<<< HEAD
 use bevy_app::{FixedUpdate, Last, Plugin, PostUpdate};
-use bevy_asset::{load_internal_asset, AddAsset, Assets, Handle, HandleUntyped};
-=======
-use bevy_app::{Last, Plugin, PostUpdate};
 use bevy_asset::{load_internal_asset, Asset, AssetApp, Assets, Handle};
->>>>>>> 72b8f477
 use bevy_core::cast_slice;
 use bevy_ecs::{
     change_detection::DetectChanges,
@@ -76,20 +71,9 @@
     components::{GlobalTransform, Transform},
     TransformSystem,
 };
-<<<<<<< HEAD
-
-pub mod gizmos;
-
-#[cfg(feature = "bevy_sprite")]
-mod pipeline_2d;
-#[cfg(feature = "bevy_pbr")]
-mod pipeline_3d;
 
 use gizmos::{GizmoStorages, Gizmos};
-=======
-use gizmos::{GizmoStorage, Gizmos};
 use std::mem;
->>>>>>> 72b8f477
 
 const LINE_SHADER_HANDLE: Handle<Shader> = Handle::weak_from_u128(7414812689238026784);
 
